use router_api::ChainName;

use super::*;
use crate::key::{KeyType, PublicKey};
use crate::multisig::Multisig;
use crate::state::{load_pub_key, load_session_signatures, AUTHORIZED_CALLERS};
use crate::verifier_set::VerifierSet;

pub fn get_multisig(deps: Deps, session_id: Uint64) -> StdResult<Multisig> {
    let session = SIGNING_SESSIONS.load(deps.storage, session_id.into())?;

    let verifier_set = VERIFIER_SETS.load(deps.storage, &session.verifier_set_id)?;
    let signatures = load_session_signatures(deps.storage, session.id.u64())?;

    Ok(Multisig {
        state: session.state,
<<<<<<< HEAD
        expires_at: session.expires_at,
        quorum: worker_set.threshold,
        signers: signers_with_sigs,
=======
        verifier_set,
        signatures,
>>>>>>> 638454c0
    })
}

pub fn get_verifier_set(deps: Deps, verifier_set_id: String) -> StdResult<VerifierSet> {
    VERIFIER_SETS.load(deps.storage, &verifier_set_id)
}

pub fn get_public_key(deps: Deps, verifier: Addr, key_type: KeyType) -> StdResult<PublicKey> {
    let raw = load_pub_key(deps.storage, verifier, key_type)?;
    Ok(PublicKey::try_from((key_type, raw)).expect("could not decode pub key"))
}

pub fn caller_authorized(deps: Deps, address: Addr, chain_name: ChainName) -> StdResult<bool> {
    let is_authorized = AUTHORIZED_CALLERS.may_load(deps.storage, &address)? == Some(chain_name);
    Ok(is_authorized)
}<|MERGE_RESOLUTION|>--- conflicted
+++ resolved
@@ -14,14 +14,10 @@
 
     Ok(Multisig {
         state: session.state,
-<<<<<<< HEAD
-        expires_at: session.expires_at,
-        quorum: worker_set.threshold,
-        signers: signers_with_sigs,
-=======
+        expires_at: session.expires_at, // TODO: check if redundant
+        quorum: verifier_set.threshold, // TODO: check if redundant
         verifier_set,
         signatures,
->>>>>>> 638454c0
     })
 }
 
