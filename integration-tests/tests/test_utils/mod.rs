--- conflicted
+++ resolved
@@ -4,6 +4,7 @@
     nonempty,
     voting::{PollId, Vote},
     Participant, Threshold,
+    VerificationStatus,
 };
 use connection_router::state::{ChainName, CrossChainId, Message};
 use cosmwasm_std::{
@@ -12,19 +13,15 @@
 };
 use cw_multi_test::{App, AppResponse, ContractWrapper, Executor};
 
-use k256::{ecdsa, pkcs8::der::Decode};
+use k256::ecdsa;
 use multisig::{
     key::{KeyType, PublicKey},
     worker_set::WorkerSet,
 };
 use multisig_prover::encoding::{make_operators, Encoder};
-<<<<<<< HEAD
-use tofn::{ecdsa::KeyPair, ed25519};
 use xrpl_multisig_prover::types::XRPLToken;
-=======
 use sha3::{Digest, Keccak256};
 use tofn::ecdsa::KeyPair;
->>>>>>> 2b83c03c
 
 pub const AXL_DENOMINATION: &str = "uaxl";
 pub const XRP_DENOMINATION: &str = "uxrp";
@@ -58,6 +55,7 @@
         &gateway::msg::ExecuteMsg::VerifyMessages(msgs.to_vec()),
         &[],
     );
+    println!("Response: {:?}", response);
     assert!(response.is_ok());
     let response = response.unwrap();
 
@@ -65,32 +63,6 @@
         .map(|attr| serde_json::from_str(&attr.value).unwrap())
         .expect("couldn't get poll_id");
     let expiry = get_event_attribute(&response.events, "wasm-messages_poll_started", "expires_at")
-        .map(|attr| attr.value.as_str().parse().unwrap())
-        .expect("couldn't get poll expiry");
-    (poll_id, expiry)
-}
-
-pub fn xrpl_verify_message_statuses(
-    app: &mut App,
-    voting_verifier_address: &Addr,
-    message_statuses: Vec<(CrossChainId, xrpl_voting_verifier::execute::MessageStatus)>,
-) -> (PollId, PollExpiryBlock) {
-    // TODO: should be verified through the gateway
-    let response = app.execute_contract(
-        Addr::unchecked("relayer"),
-        voting_verifier_address.clone(),
-        &xrpl_voting_verifier::msg::ExecuteMsg::VerifyMessageStatuses {
-            message_statuses
-        },
-        &[],
-    );
-    assert!(response.is_ok());
-    let response = response.unwrap();
-
-    let poll_id = get_event_attribute(&response.events, "wasm-message_statuses_poll_started", "poll_id")
-        .map(|attr| serde_json::from_str(&attr.value).unwrap())
-        .expect("couldn't get poll_id");
-    let expiry = get_event_attribute(&response.events, "wasm-message_statuses_poll_started", "expires_at")
         .map(|attr| attr.value.as_str().parse().unwrap())
         .expect("couldn't get poll expiry");
     (poll_id, expiry)
@@ -447,7 +419,8 @@
     multisig_prover_address: &Addr,
     signers: Vec<Addr>,
     multisig_session_id: Uint64,
-    message_status: xrpl_voting_verifier::execute::MessageStatus,
+    message_id: CrossChainId,
+    message_status: VerificationStatus,
 ) {
     let response = app.execute_contract(
         Addr::unchecked("relayer"),
@@ -455,10 +428,12 @@
         &xrpl_multisig_prover::msg::ExecuteMsg::UpdateTxStatus {
             message_status,
             multisig_session_id,
+            message_id,
             signers,
         },
         &[],
     );
+    println!("response: {:?}", response);
     assert!(response.is_ok());
 }
 
@@ -812,7 +787,6 @@
     )
 }
 
-<<<<<<< HEAD
 // TODO: fix duplication
 pub fn xrpl_workers_to_worker_set(protocol: &mut Protocol, workers: &Vec<Worker>) -> WorkerSet {
     // get public keys
@@ -849,7 +823,6 @@
     )
 }
 
-=======
 pub fn create_new_workers_vec(
     chains: Vec<ChainName>,
     worker_details: Vec<(String, u32)>,
@@ -930,7 +903,6 @@
     end_poll(&mut protocol.app, verifier_address, poll_id);
 }
 
->>>>>>> 2b83c03c
 #[derive(Clone)]
 pub struct Chain {
     pub gateway_address: Addr,
@@ -1047,9 +1019,9 @@
 
 pub fn setup_xrpl(protocol: &mut Protocol) -> Chain {
     let chain_name = ChainName::from_str("XRPL").unwrap();
-    let voting_verifier_address = instantiate_xrpl_voting_verifier(
+    let voting_verifier_address = instantiate_voting_verifier(
         &mut protocol.app,
-        xrpl_voting_verifier::msg::InstantiateMsg {
+        voting_verifier::msg::InstantiateMsg {
             service_registry_address: protocol
                 .service_registry_address
                 .to_string()
@@ -1057,7 +1029,7 @@
                 .unwrap(),
             service_name: protocol.service_name.clone(),
             source_gateway_address: "doesn't matter".to_string().try_into().unwrap(),
-            voting_threshold: (9, 10).try_into().unwrap(),
+            voting_threshold: Threshold::try_from((9, 10)).unwrap().try_into().unwrap(),
             block_expiry: 10,
             confirmation_height: 5,
             source_chain: chain_name.clone(),
@@ -1071,7 +1043,7 @@
             verifier_address: voting_verifier_address.to_string(),
         },
     );
-    let xrpl_multisig_address = "r4ZMbbb4Y3KoeexmjEeTdhqUBrYjjWdyGM".to_string();
+    let xrpl_multisig_address = "r4ZMbbb4Y3KoeexmjEeTdhqUBrYjjWdyGM".to_string(); // TODO: fix duplicate definition
     let multisig_prover_address = instantiate_xrpl_multisig_prover(
         &mut protocol.app,
         xrpl_multisig_prover::contract::InstantiateMsg {
@@ -1243,30 +1215,6 @@
     contract_addr.unwrap()
 }
 
-pub fn instantiate_xrpl_voting_verifier(
-    app: &mut App,
-    instantiate_msg: xrpl_voting_verifier::msg::InstantiateMsg,
-) -> Addr {
-    let code = ContractWrapper::new(
-        xrpl_voting_verifier::contract::execute,
-        xrpl_voting_verifier::contract::instantiate,
-        xrpl_voting_verifier::contract::query,
-    );
-    let code_id = app.store_code(Box::new(code));
-
-    let contract_addr = app.instantiate_contract(
-        code_id,
-        Addr::unchecked("anyone"),
-        &instantiate_msg,
-        &[],
-        "xrpl_voting_verifier",
-        None,
-    );
-
-    assert!(contract_addr.is_ok());
-    contract_addr.unwrap()
-}
-
 pub fn instantiate_gateway(app: &mut App, instantiate_msg: gateway::msg::InstantiateMsg) -> Addr {
     let code = ContractWrapper::new(
         gateway::contract::execute,
