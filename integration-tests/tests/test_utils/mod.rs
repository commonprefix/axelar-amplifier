--- conflicted
+++ resolved
@@ -1,5 +1,4 @@
-<<<<<<< HEAD
-use std::{fmt::Debug, ops::Add, str::FromStr};
+use std::{ops::Add, str::FromStr};
 
 use axelar_wasm_std::{
     nonempty,
@@ -7,19 +6,13 @@
     Participant, Threshold,
     VerificationStatus,
 };
-use connection_router_api::{Address, ChainName, CrossChainId, GatewayDirection, Message};
-use cosmwasm_std::{
-    coins, Addr, Attribute, BlockInfo, Coin, Event, HexBinary, StdError, Uint128, Uint256, Uint64
-=======
+use router_api::{Address, ChainName, CrossChainId, GatewayDirection, Message};
 use std::collections::{HashMap, HashSet};
 
 use axelar_wasm_std::msg_id::HexTxHashAndEventIndex;
-use axelar_wasm_std::voting::{PollId, Vote};
-use axelar_wasm_std::{nonempty, Participant, Threshold};
 use coordinator::msg::ExecuteMsg as CoordinatorExecuteMsg;
 use cosmwasm_std::{
-    coins, Addr, Attribute, BlockInfo, Event, HexBinary, StdError, Uint128, Uint64,
->>>>>>> 638454c0
+    coins, Addr, Attribute, BlockInfo, Coin, Event, HexBinary, StdError, Uint128, Uint64
 };
 use cw_multi_test::{App, AppResponse, Executor};
 use integration_tests::contract::Contract;
@@ -27,35 +20,23 @@
 use integration_tests::gateway_contract::GatewayContract;
 use integration_tests::multisig_contract::MultisigContract;
 use integration_tests::multisig_prover_contract::MultisigProverContract;
-<<<<<<< HEAD
 use integration_tests::xrpl_multisig_prover_contract::XRPLMultisigProverContract;
-=======
 use integration_tests::protocol::Protocol;
->>>>>>> 638454c0
 use integration_tests::rewards_contract::RewardsContract;
 use integration_tests::router_contract::RouterContract;
 use integration_tests::service_registry_contract::ServiceRegistryContract;
 use integration_tests::voting_verifier_contract::VotingVerifierContract;
 use k256::ecdsa;
-<<<<<<< HEAD
 use sha3::{Digest, Keccak256};
 
-use monitoring::msg::ExecuteMsg as MonitoringExecuteMsg;
 use multisig::{
     key::{KeyType, PublicKey},
-    worker_set::WorkerSet,
+    verifier_set::VerifierSet,
 };
-use multisig_prover::encoding::{make_operators, Encoder};
-use xrpl_multisig_prover::types::{XRPLToken, XRPLAccountId};
-=======
-use multisig::key::{KeyType, PublicKey};
-use multisig::verifier_set::VerifierSet;
 use multisig_prover::msg::VerifierSetResponse;
->>>>>>> 638454c0
+use xrpl_multisig_prover::types::{XRPLAccountId, XRPLToken, XRPL_MESSAGE_ID_FORMAT};
 use rewards::state::PoolId;
-use router_api::{Address, ChainName, CrossChainId, GatewayDirection, Message};
 use service_registry::msg::ExecuteMsg;
-use sha3::{Digest, Keccak256};
 use tofn::ecdsa::KeyPair;
 
 pub const AXL_DENOMINATION: &str = "uaxl";
@@ -306,7 +287,7 @@
 pub fn construct_xrpl_ticket_create_proof_and_sign(
     protocol: &mut Protocol,
     multisig_prover: &XRPLMultisigProverContract,
-    workers: &Vec<Worker>,
+    verifiers: &Vec<Verifier>,
 ) -> Uint64 {
     let response = multisig_prover.execute(
         &mut protocol.app,
@@ -316,14 +297,14 @@
     assert!(response.is_ok());
     let response = response.unwrap();
 
-    sign_xrpl_proof(protocol, workers, response)
+    sign_xrpl_proof(protocol, verifiers, response)
 }
 
 pub fn construct_xrpl_payment_proof_and_sign(
     protocol: &mut Protocol,
     multisig_prover: &XRPLMultisigProverContract,
     message: Message,
-    workers: &Vec<Worker>,
+    verifiers: &Vec<Verifier>,
     coins: &[Coin],
 ) -> Uint64 {
     let response = multisig_prover.execute(
@@ -338,27 +319,27 @@
     assert!(response.is_ok());
     let response = response.unwrap();
 
-    sign_xrpl_proof(protocol, workers, response)
+    sign_xrpl_proof(protocol, verifiers, response)
 }
 
 pub fn construct_xrpl_signer_list_set_proof_and_sign(
     protocol: &mut Protocol,
     multisig_prover: &XRPLMultisigProverContract,
-    workers: &Vec<Worker>,
+    verifiers: &Vec<Verifier>,
 ) -> Uint64 {
     let response = multisig_prover.execute(
         &mut protocol.app,
         multisig_prover.admin_addr.clone(),
-        &xrpl_multisig_prover::msg::ExecuteMsg::UpdateWorkerSet,
+        &xrpl_multisig_prover::msg::ExecuteMsg::UpdateVerifierSet,
     );
     let response = response.unwrap();
 
-    sign_xrpl_proof(protocol, workers, response)
+    sign_xrpl_proof(protocol, verifiers, response)
 }
 
 pub fn sign_xrpl_proof(
     protocol: &mut Protocol,
-    workers: &Vec<Worker>,
+    verifiers: &Vec<Verifier>,
     response: AppResponse,
 ) -> Uint64 {
     let session_id: Uint64 =
@@ -371,15 +352,15 @@
             .map(|attr| HexBinary::from_hex(attr.value.as_str()).unwrap())
             .expect("couldn't get unsigned_tx");
 
-    for worker in workers {
+    for verifier in verifiers {
         let xrpl_signer_address = XRPLAccountId::from(
-            &multisig::key::PublicKey::Ecdsa(worker.key_pair.encoded_verifying_key().into())
+            &multisig::key::PublicKey::Ecdsa(verifier.key_pair.encoded_verifying_key().into())
         );
 
         let msg = xrpl_multisig_prover::xrpl_multisig::message_to_sign(&unsigned_tx, &xrpl_signer_address).unwrap();
 
         let signature = tofn::ecdsa::sign(
-            worker.key_pair.signing_key(),
+            verifier.key_pair.signing_key(),
             &msg
                 .as_slice()
                 .try_into()
@@ -389,7 +370,7 @@
 
         let response = protocol.multisig.execute(
             &mut protocol.app,
-            worker.addr.clone(),
+            verifier.addr.clone(),
             &multisig::msg::ExecuteMsg::SubmitSignature {
                 session_id,
                 // TODO: why from_der and then back to_der?
@@ -446,13 +427,13 @@
     query_response.unwrap().unwrap().verifier_set
 }
 
-pub fn get_xrpl_worker_set_from_prover(
+pub fn get_xrpl_verifier_set_from_prover(
     app: &mut App,
     multisig_prover: &XRPLMultisigProverContract,
-) -> multisig::worker_set::WorkerSet {
+) -> multisig::verifier_set::VerifierSet {
     let query_response: Result<_, StdError> = multisig_prover.query(
         app,
-        &xrpl_multisig_prover::msg::QueryMsg::GetWorkerSet,
+        &xrpl_multisig_prover::msg::QueryMsg::GetVerifierSet,
     );
     assert!(query_response.is_ok());
     query_response.unwrap()
@@ -549,19 +530,7 @@
                 ].concat())
             .unwrap();
     });
-<<<<<<< HEAD
-
-    let response = app.send_tokens(
-        genesis.clone(),
-        relayer,
-        &xrpl_init_coins,
-    );
-
-    assert!(response.is_ok());
-    let router_admin_address = Addr::unchecked("admin");
-=======
     let admin_address = Addr::unchecked("admin");
->>>>>>> 638454c0
     let governance_address = Addr::unchecked("governance");
     let nexus_gateway = Addr::unchecked("nexus_gateway");
 
@@ -622,12 +591,7 @@
     tofn::ecdsa::keygen(&secret_recovery_key, b"tofn nonce").unwrap()
 }
 
-<<<<<<< HEAD
-#[derive(Debug)]
-pub struct Worker {
-=======
 pub struct Verifier {
->>>>>>> 638454c0
     pub addr: Addr,
     pub supported_chains: Vec<ChainName>,
     pub key_pair: KeyPair,
@@ -778,47 +742,43 @@
     )
 }
 
-<<<<<<< HEAD
 // TODO: fix duplication
-pub fn xrpl_workers_to_worker_set(protocol: &mut Protocol, workers: &Vec<Worker>) -> WorkerSet {
+pub fn xrpl_verifiers_to_verifier_set(protocol: &mut Protocol, verifiers: &Vec<Verifier>) -> VerifierSet {
     // get public keys
     let mut pub_keys = vec![];
-    for worker in workers {
+    for verifier in verifiers {
         let encoded_verifying_key =
-            HexBinary::from(worker.key_pair.encoded_verifying_key().to_vec());
+            HexBinary::from(verifier.key_pair.encoded_verifying_key().to_vec());
         let pub_key = PublicKey::try_from((KeyType::Ecdsa, encoded_verifying_key)).unwrap();
         pub_keys.push(pub_key);
     }
 
     // turn into participants
-    let participants: Vec<Participant> = workers
+    let participants: Vec<Participant> = verifiers
         .iter()
-        .map(|worker| Participant {
-            address: worker.addr.clone(),
-            weight: Uint256::from(65535u128).try_into().unwrap(),
+        .map(|verifier| Participant {
+            address: verifier.addr.clone(),
+            weight: Uint128::from(65535u128).try_into().unwrap(),
         })
         .collect();
 
     let total_weight = participants
         .iter()
         .fold(
-            Uint256::zero(),
-            |acc, p| acc.add(Uint256::from(p.weight))
+            Uint128::zero(),
+            |acc, p| acc.add(Uint128::from(p.weight))
         );
 
     let pubkeys_by_participant = participants.into_iter().zip(pub_keys).collect();
 
-    WorkerSet::new(
+    VerifierSet::new(
         pubkeys_by_participant,
         total_weight.mul_ceil((2u64, 3u64)).into(),
         protocol.app.block_info().height,
     )
 }
 
-pub fn create_new_workers_vec(
-=======
 pub fn create_new_verifiers_vec(
->>>>>>> 638454c0
     chains: Vec<ChainName>,
     verifier_details: Vec<(String, u32)>,
 ) -> Vec<Verifier> {
@@ -890,7 +850,6 @@
     pub chain_name: ChainName,
 }
 
-<<<<<<< HEAD
 #[derive(Clone)]
 pub struct XRPLChain {
     pub gateway: GatewayContract,
@@ -899,14 +858,11 @@
     pub chain_name: ChainName,
 }
 
-pub fn setup_chain(protocol: &mut Protocol, chain_name: ChainName) -> Chain {
-=======
 pub fn setup_chain(
     protocol: &mut Protocol,
     chain_name: ChainName,
     verifiers: &[Verifier],
 ) -> Chain {
->>>>>>> 638454c0
     let voting_verifier = VotingVerifierContract::instantiate_contract(
         protocol,
         "doesn't matter".to_string().try_into().unwrap(),
@@ -1014,7 +970,6 @@
     }
 }
 
-<<<<<<< HEAD
 pub fn register_xrpl_token(
     protocol: &mut Protocol,
     multisig_prover: &XRPLMultisigProverContract,
@@ -1034,7 +989,7 @@
     assert!(response.is_ok());
 }
 
-pub fn setup_xrpl(protocol: &mut Protocol) -> XRPLChain {
+pub fn setup_xrpl(protocol: &mut Protocol, verifiers: &[Verifier]) -> XRPLChain {
     let chain_name = ChainName::from_str("XRPL").unwrap();
 
     let voting_verifier = VotingVerifierContract::instantiate_contract(
@@ -1046,7 +1001,7 @@
 
     let gateway= GatewayContract::instantiate_contract(
         &mut protocol.app,
-        protocol.connection_router.contract_address().clone(),
+        protocol.router.contract_address().clone(),
         voting_verifier.contract_addr.clone(),
     );
 
@@ -1063,7 +1018,7 @@
         /*voting_verifier_address: voting_verifier_address.to_string(),
         signing_threshold: (2, 3).try_into().unwrap(),
         service_name: protocol.service_name.to_string(),
-        worker_set_diff_threshold: 1,
+        verifier_set_diff_threshold: 1,
         xrpl_fee: 30,
         xrpl_multisig_address: xrpl_multisig_address.clone(),
         ticket_count_threshold: 1,
@@ -1092,18 +1047,22 @@
     let response = protocol.multisig.execute(
         &mut protocol.app,
         protocol.governance_address.clone(),
-        &multisig::msg::ExecuteMsg::AuthorizeCaller {
-            contract_address: multisig_prover.contract_addr.clone(),
-        },
-    );
-    assert!(response.is_ok());
-
-    let response = protocol.connection_router.execute(
+        &multisig::msg::ExecuteMsg::AuthorizeCallers {
+            contracts: HashMap::from([(
+                multisig_prover.contract_addr.to_string(),
+                chain_name.clone(),
+            )]),
+        },
+    );
+    assert!(response.is_ok());
+
+    let response = protocol.router.execute(
         &mut protocol.app,
         protocol.governance_address.clone(),
-        &connection_router_api::msg::ExecuteMsg::RegisterChain {
+        &router_api::msg::ExecuteMsg::RegisterChain {
             chain: chain_name.clone(),
             gateway_address: gateway.contract_addr.to_string().try_into().unwrap(),
+            msg_id_format: XRPL_MESSAGE_ID_FORMAT,
         },
     );
     assert!(response.is_ok());
@@ -1134,12 +1093,23 @@
     );
     assert!(response.is_ok());
 
-    let response = protocol.monitoring.execute(
+    let response = protocol.coordinator.execute(
         &mut protocol.app,
         protocol.governance_address.clone(),
-        &MonitoringExecuteMsg::RegisterProverContract {
+        &CoordinatorExecuteMsg::RegisterProverContract {
             chain_name: chain_name.clone(),
             new_prover_addr: multisig_prover.contract_addr.clone(),
+        },
+    );
+    assert!(response.is_ok());
+
+    let mut verifier_union_set = HashSet::new();
+    verifier_union_set.extend(verifiers.iter().map(|verifier| verifier.addr.clone()));
+    let response = protocol.coordinator.execute(
+        &mut protocol.app,
+        multisig_prover.contract_addr.clone(),
+        &coordinator::msg::ExecuteMsg::SetActiveVerifiers {
+            verifiers: verifier_union_set,
         },
     );
     assert!(response.is_ok());
@@ -1152,9 +1122,6 @@
     }
 }
 
-// Creates an instance of Axelar Amplifier with an initial worker set registered, and returns the instance, the chains, the workers, and the minimum worker bond.
-pub fn setup_test_case() -> (Protocol, Chain, Chain, Vec<Worker>, Uint128) {
-=======
 pub fn query_balance(app: &App, address: &Addr) -> Uint128 {
     app.wrap()
         .query_balance(address, AXL_DENOMINATION)
@@ -1229,7 +1196,6 @@
 
 // Creates an instance of Axelar Amplifier with an initial verifier set registered, and returns a TestCase instance.
 pub fn setup_test_case() -> TestCase {
->>>>>>> 638454c0
     let mut protocol = setup_protocol("validators".to_string().try_into().unwrap());
     let chains = vec![
         "Ethereum".to_string().try_into().unwrap(),
@@ -1257,31 +1223,32 @@
     }
 }
 
-pub fn setup_xrpl_destination_test_case() -> (Protocol, Chain, XRPLChain, Vec<Worker>, Uint128) {
+pub fn setup_xrpl_destination_test_case() -> (Protocol, Chain, XRPLChain, Vec<Verifier>, Uint128) {
     let mut protocol = setup_protocol("validators".to_string().try_into().unwrap());
     let chains = vec![
         "Ethereum".to_string().try_into().unwrap(),
         "XRPL".to_string().try_into().unwrap(),
     ];
-    let workers = vec![
-        Worker {
-            addr: Addr::unchecked("worker1"),
+    let verifiers = vec![
+        Verifier {
+            addr: Addr::unchecked("verifier1"),
             supported_chains: chains.clone(),
             key_pair: generate_key(0),
         },
-        Worker {
-            addr: Addr::unchecked("worker2"),
+        Verifier {
+            addr: Addr::unchecked("verifier2"),
             supported_chains: chains.clone(),
             key_pair: generate_key(1),
         },
     ];
-    let min_worker_bond = Uint128::new(100);
-    register_service(&mut protocol, min_worker_bond);
-
-    register_workers(&mut protocol, &workers, min_worker_bond);
-    let source_chain = setup_chain(&mut protocol, chains.first().unwrap().clone());
-    let xrpl = setup_xrpl(&mut protocol);
-    (protocol, source_chain, xrpl, workers, min_worker_bond)
+    let min_verifier_bond = Uint128::new(100);
+    let unbonding_period_days = 10;
+    register_service(&mut protocol, min_verifier_bond, unbonding_period_days);
+
+    register_verifiers(&mut protocol, &verifiers, min_verifier_bond);
+    let source_chain = setup_chain(&mut protocol, chains.first().unwrap().clone(), &verifiers);
+    let xrpl = setup_xrpl(&mut protocol, &verifiers);
+    (protocol, source_chain, xrpl, verifiers, min_verifier_bond)
 }
 
 pub fn assert_contract_err_strings_equal(
