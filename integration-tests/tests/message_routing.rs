<<<<<<< HEAD
use axelar_wasm_std::VerificationStatus;
use connection_router_api::{Address, CrossChainId, Message};
use cosmwasm_std::{Addr, Coin, HexBinary, Uint128};
use multisig::key::KeyType;
=======
use cosmwasm_std::{Addr, HexBinary, Uint128};
>>>>>>> 638454c0
use integration_tests::contract::Contract;
use router_api::{CrossChainId, Message};

use crate::test_utils::{ETH_DENOMINATION, AXL_DENOMINATION};

pub mod test_utils;

/// Tests that a single message can be routed fully through the protocol. Submits a message to the
/// gateway, votes on the poll, routes the message to the outgoing gateway, triggers signing at the prover
/// and signs via multisig. Also tests that rewards are distributed as expected for voting and signing.
#[test]
fn single_message_can_be_verified_and_routed_and_proven_and_rewards_are_distributed() {
    let test_utils::TestCase {
        mut protocol,
        chain1,
        chain2,
        verifiers,
        ..
    } = test_utils::setup_test_case();

    let msgs = vec![Message {
        cc_id: CrossChainId {
            chain: chain1.chain_name.clone(),
            id: "0x88d7956fd7b6fcec846548d83bd25727f2585b4be3add21438ae9fbb34625924-3"
                .to_string()
                .try_into()
                .unwrap(),
        },
        source_address: "0xBf12773B49()0e1Deb57039061AAcFA2A87DEaC9b9"
            .to_string()
            .try_into()
            .unwrap(),
        destination_address: "0xce16F69375520ab01377ce7B88f5BA8C48F8D666"
            .to_string()
            .try_into()
            .unwrap(),
        destination_chain: chain2.chain_name.clone(),
        payload_hash: HexBinary::from_hex(
            "3e50a012285f8e7ec59b558179cd546c55c477ebe16202aac7d7747e25be03be",
        )
        .unwrap()
        .as_slice()
        .try_into()
        .unwrap(),
    }];
    let msg_ids: Vec<CrossChainId> = msgs.iter().map(|msg| msg.cc_id.clone()).collect();

    // start the flow by submitting the message to the gateway
    let (poll_id, expiry) = test_utils::verify_messages(&mut protocol.app, &chain1.gateway, &msgs);

    // do voting
    test_utils::vote_success_for_all_messages(
        &mut protocol.app,
        &chain1.voting_verifier,
        &msgs,
        &verifiers,
        poll_id,
    );

    test_utils::advance_at_least_to_height(&mut protocol.app, expiry);

    test_utils::end_poll(&mut protocol.app, &chain1.voting_verifier, poll_id);

    // should be verified, now route
    test_utils::route_messages(&mut protocol.app, &chain1.gateway, &msgs);

    // check that the message can be found at the outgoing gateway
    let found_msgs =
        test_utils::get_messages_from_gateway(&mut protocol.app, &chain2.gateway, &msg_ids);
    assert_eq!(found_msgs, msgs);

    // trigger signing and submit all necessary signatures
    let session_id = test_utils::construct_proof_and_sign(
        &mut protocol,
        &chain2.multisig_prover,
        &msgs,
        &verifiers,
    );

    let proof = test_utils::get_proof(&mut protocol.app, &chain2.multisig_prover, &session_id);

    // proof should be complete by now
    assert!(matches!(
        proof.status,
        multisig_prover::msg::ProofStatus::Completed { .. }
    ));
    assert_eq!(proof.message_ids, msg_ids);

    // Advance the height to be able to distribute rewards
    test_utils::advance_height(
        &mut protocol.app,
        u64::from(protocol.rewards_params.epoch_duration) * 2,
    );

    test_utils::distribute_rewards(
        &mut protocol,
        &chain1.chain_name,
        chain1.voting_verifier.contract_addr.clone(),
    );

    let protocol_multisig_address = protocol.multisig.contract_addr.clone();
    test_utils::distribute_rewards(&mut protocol, &chain2.chain_name, protocol_multisig_address);

    // rewards split evenly amongst all verifiers, but there are two contracts that rewards should have been distributed for
    let expected_rewards = Uint128::from(protocol.rewards_params.rewards_per_epoch)
        / Uint128::from(verifiers.len() as u64)
        * Uint128::from(2u64);

    for verifier in verifiers {
        let balance = protocol
            .app
            .wrap()
            .query_balance(verifier.addr, AXL_DENOMINATION)
            .unwrap();
        assert_eq!(balance.amount, expected_rewards);
    }
}

#[test]
fn xrpl_ticket_create_can_be_proven() {
    let (mut protocol, _, xrpl, workers, _) = test_utils::setup_xrpl_destination_test_case();

    /* Create tickets */
    let session_id = test_utils::construct_xrpl_ticket_create_proof_and_sign(
        &mut protocol,
        &xrpl.multisig_prover,
        &workers,
    );

    let proof = test_utils::get_xrpl_proof(
        &mut protocol.app,
        &xrpl.multisig_prover,
        &session_id,
    );
    assert!(matches!(
        proof,
        xrpl_multisig_prover::msg::GetProofResponse::Completed { .. }
    ));
    println!("TicketCreate proof: {:?}", proof);

    let xrpl_multisig_address = "rfEf91bLxrTVC76vw1W3Ur8Jk4Lwujskmb".to_string(); // TODO: fix duplicate definition
    let proof_msgs = vec![Message {
        destination_chain: xrpl.chain_name.clone(),
        source_address: Address::try_from(xrpl_multisig_address.clone()).unwrap(),
        destination_address: Address::try_from(xrpl_multisig_address).unwrap(),
        cc_id: CrossChainId {
            chain: xrpl.chain_name.clone(),
            id: "9c2f220fe5ee650b3cd10b0a72af1206b3912afce8376214234354180198c5d5-0"
                .to_string()
                .try_into()
                .unwrap(),
        },
        payload_hash: [0; 32],
    }];

    let (poll_id, expiry) = test_utils::verify_messages(
        &mut protocol.app,
        &xrpl.gateway,
        &proof_msgs,
    );
    test_utils::vote_success_for_all_messages(
        &mut protocol.app,
        &xrpl.voting_verifier,
        &proof_msgs,
        &workers,
        poll_id,
    );
    test_utils::advance_at_least_to_height(&mut protocol.app, expiry);
    test_utils::end_poll(&mut protocol.app, &xrpl.voting_verifier, poll_id);

    test_utils::xrpl_update_tx_status(
        &mut protocol.app,
        &xrpl.multisig_prover,
        workers.iter().map(|w| (KeyType::Ecdsa, HexBinary::from(w.key_pair.encoded_verifying_key())).try_into().unwrap()).collect(),
        session_id,
        proof_msgs[0].cc_id.clone(),
        VerificationStatus::SucceededOnChain
    );
}

#[test]
fn payment_towards_xrpl_can_be_verified_and_routed_and_proven() {
    let (mut protocol, source_chain, xrpl, workers, _) = test_utils::setup_xrpl_destination_test_case();

    let msg = Message {
        cc_id: CrossChainId {
            chain: source_chain.chain_name.clone(),
            id: "0xaff42a67c474758ce97bd9b69c395c6dc6019707b400e06c30b0878a9357b2ea-3"
                .to_string()
                .try_into()
                .unwrap(),
        },
        // TODO: should be 0x address
        source_address: "rhKnz85JUKcrAizwxNUDfqCvaUi9ZMhuwj"
            .to_string()
            .try_into()
            .unwrap(),
        destination_address: "raNVNWvhUQzFkDDTdEw3roXRJfMJFVJuQo"
            .to_string()
            .try_into()
            .unwrap(),
        destination_chain: xrpl.chain_name.clone(),
        // TODO: payload_hash?
        payload_hash: [0; 32],
    };
    let msg_id: CrossChainId = msg.cc_id.clone();
    let msgs = vec![msg.clone()];
    let msg_ids = vec![msg_id.clone()];

    // start the flow by submitting the message to the gateway
    let (poll_id, expiry) =
        test_utils::verify_messages(&mut protocol.app, &source_chain.gateway, &msgs);

    // do voting
    test_utils::vote_success_for_all_messages(
        &mut protocol.app,
        &source_chain.voting_verifier,
        &msgs,
        &workers,
        poll_id,
    );

    test_utils::advance_at_least_to_height(&mut protocol.app, expiry);

    test_utils::end_poll(&mut protocol.app, &source_chain.voting_verifier, poll_id);

    // should be verified, now route
    test_utils::route_messages(&mut protocol.app, &source_chain.gateway, &msgs);

    // check that the message can be found at the outgoing gateway
    let found_msgs =
        test_utils::get_messages_from_gateway(&mut protocol.app, &xrpl.gateway, &msg_ids);
    assert_eq!(found_msgs, msgs);

    // trigger signing and submit all necessary signatures
    let session_id = test_utils::construct_xrpl_payment_proof_and_sign(
        &mut protocol,
        &xrpl.multisig_prover,
        msg,
        &workers,
        &[Coin {
            denom: ETH_DENOMINATION.to_string(),
            // amount: Uint128::MAX,
            // amount: Uint128::from(10u128.pow(29)), // scaled down to 10^17 drops = max XRP
            amount: Uint128::from(100000000u128)
        }],
    );

    let proof = test_utils::get_xrpl_proof(
        &mut protocol.app,
        &xrpl.multisig_prover,
        &session_id,
    );
    println!("Payment proof: {:?}", proof);
    assert!(matches!(
        //proof.status,
        proof,
        xrpl_multisig_prover::msg::GetProofResponse::Completed { .. }
    ));

    let xrpl_multisig_address = "rfEf91bLxrTVC76vw1W3Ur8Jk4Lwujskmb".to_string(); // TODO: fix duplicate definition
    let proof_msgs = vec![Message {
        destination_chain: xrpl.chain_name.clone(),
        source_address: Address::try_from(xrpl_multisig_address).unwrap(),
        destination_address: Address::try_from("raNVNWvhUQzFkDDTdEw3roXRJfMJFVJuQo".to_string()).unwrap(),
        cc_id: CrossChainId {
            chain: xrpl.chain_name.clone(),
            id: "c5c80adaff8703e589988f68587535d5c5cac5a7d7b99f0507aee3de40201137-0"
                .to_string()
                .try_into()
                .unwrap(),
        },
        payload_hash: [0; 32],
    }];

    let (poll_id, expiry) = test_utils::verify_messages(
        &mut protocol.app,
        &xrpl.gateway,
        &proof_msgs
    );
    test_utils::vote_success_for_all_messages(
        &mut protocol.app,
        &xrpl.voting_verifier,
        &proof_msgs,
        &workers,
        poll_id,
    );
    test_utils::advance_at_least_to_height(&mut protocol.app, expiry);
    test_utils::end_poll(&mut protocol.app, &xrpl.voting_verifier, poll_id);

    test_utils::xrpl_update_tx_status(
        &mut protocol.app,
        &xrpl.multisig_prover,
        workers.iter().map(|w| (KeyType::Ecdsa, HexBinary::from(w.key_pair.encoded_verifying_key())).try_into().unwrap()).collect(),
        session_id,
        proof_msgs[0].cc_id.clone(),
        VerificationStatus::SucceededOnChain
    );

    // Advance the height to be able to distribute rewards
    test_utils::advance_height(
        &mut protocol.app,
        u64::from(protocol.rewards_params.epoch_duration) * 2,
    );

    test_utils::distribute_rewards(&mut protocol, &xrpl.chain_name, xrpl.voting_verifier.contract_addr.clone());
    test_utils::distribute_rewards(&mut protocol, &source_chain.chain_name, source_chain.voting_verifier.contract_addr.clone());

    let protocol_multisig_address = protocol.multisig.contract_addr.clone();
    test_utils::distribute_rewards(&mut protocol, &source_chain.chain_name, protocol_multisig_address);

    // rewards split evenly amongst all workers, but there are two contracts that rewards should have been distributed for
    let expected_rewards = Uint128::from(protocol.rewards_params.rewards_per_epoch)
        / Uint128::from(workers.len() as u64)
        * Uint128::from(2u64);

    for worker in workers {
        let balance = protocol
            .app
            .wrap()
            .query_balance(worker.addr, test_utils::AXL_DENOMINATION)
            .unwrap();
        assert_eq!(balance.amount, expected_rewards);
    }
}

fn routing_to_incorrect_gateway_interface() {
    let test_utils::TestCase {
        mut protocol,
        chain1,
        chain2,
        ..
    } = test_utils::setup_test_case();

    let msgs = [Message {
        cc_id: CrossChainId {
            chain: chain1.chain_name.clone(),
            id: "0x88d7956fd7b6fcec846548d83bd25727f2585b4be3add21438ae9fbb34625924-3"
                .to_string()
                .try_into()
                .unwrap(),
        },
        source_address: "0xBf12773B49()0e1Deb57039061AAcFA2A87DEaC9b9"
            .to_string()
            .try_into()
            .unwrap(),
        destination_address: "0xce16F69375520ab01377ce7B88f5BA8C48F8D666"
            .to_string()
            .try_into()
            .unwrap(),
        destination_chain: chain2.chain_name.clone(),
        payload_hash: HexBinary::from_hex(
            "3e50a012285f8e7ec59b558179cd546c55c477ebe16202aac7d7747e25be03be",
        )
        .unwrap()
        .as_slice()
        .try_into()
        .unwrap(),
    }];

    test_utils::upgrade_gateway(
        &mut protocol.app,
        &protocol.router,
        &protocol.governance_address,
        &chain2.chain_name,
        Addr::unchecked("some random address")
            .to_string()
            .try_into()
            .unwrap(), // gateway address does not implement required interface,
    );

    let response = protocol.router.execute(
        &mut protocol.app,
        chain1.gateway.contract_addr.clone(),
        &router_api::msg::ExecuteMsg::RouteMessages(msgs.to_vec()),
    );
    assert!(response.is_err())
}<|MERGE_RESOLUTION|>--- conflicted
+++ resolved
@@ -1,13 +1,8 @@
-<<<<<<< HEAD
 use axelar_wasm_std::VerificationStatus;
-use connection_router_api::{Address, CrossChainId, Message};
+use router_api::{Address, CrossChainId, Message};
 use cosmwasm_std::{Addr, Coin, HexBinary, Uint128};
 use multisig::key::KeyType;
-=======
-use cosmwasm_std::{Addr, HexBinary, Uint128};
->>>>>>> 638454c0
 use integration_tests::contract::Contract;
-use router_api::{CrossChainId, Message};
 
 use crate::test_utils::{ETH_DENOMINATION, AXL_DENOMINATION};
 
@@ -182,7 +177,7 @@
         workers.iter().map(|w| (KeyType::Ecdsa, HexBinary::from(w.key_pair.encoded_verifying_key())).try_into().unwrap()).collect(),
         session_id,
         proof_msgs[0].cc_id.clone(),
-        VerificationStatus::SucceededOnChain
+        VerificationStatus::SucceededOnSourceChain
     );
 }
 
@@ -302,7 +297,7 @@
         workers.iter().map(|w| (KeyType::Ecdsa, HexBinary::from(w.key_pair.encoded_verifying_key())).try_into().unwrap()).collect(),
         session_id,
         proof_msgs[0].cc_id.clone(),
-        VerificationStatus::SucceededOnChain
+        VerificationStatus::SucceededOnSourceChain
     );
 
     // Advance the height to be able to distribute rewards
