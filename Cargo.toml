--- conflicted
+++ resolved
@@ -18,11 +18,8 @@
 integration-tests = { version = "^0.1.0", path = "integration-tests" }
 itertools = "0.11.0"
 voting-verifier = { version = "^0.1.0", path = "contracts/voting-verifier" }
-<<<<<<< HEAD
 xrpl-multisig-prover = { version = "^0.1.0", path = "contracts/xrpl-multisig-prover" }
-=======
 monitoring = { version = "^0.1.0", path = "contracts/monitoring" }
->>>>>>> 54be0451
 multisig = { version = "^0.1.0", path = "contracts/multisig" }
 multisig-prover = { version = "^0.1.0", path = "contracts/multisig-prover" }
 num-traits = { version = "0.2.14", default-features = false }
