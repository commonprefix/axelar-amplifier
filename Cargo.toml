--- conflicted
+++ resolved
@@ -20,20 +20,12 @@
 axelar-wasm-std-derive = { version = "^1.0.0", path = "packages/axelar-wasm-std-derive" }
 integration-tests = { version = "^1.0.0", path = "integration-tests" }
 itertools = "0.11.0"
-<<<<<<< HEAD
 xrpl-multisig-prover = { version = "^0.1.0", path = "contracts/xrpl-multisig-prover" }
-voting-verifier = { version = "^0.5.0", path = "contracts/voting-verifier" }
-coordinator = { version = "^0.2.0", path = "contracts/coordinator" }
-multisig = { version = "^0.4.1", path = "contracts/multisig" }
-msgs-derive = { version = "^0.1.0", path = "packages/msgs-derive" }
-multisig-prover = { version = "^0.6.0", path = "contracts/multisig-prover" }
-=======
 voting-verifier = { version = "^1.0.0", path = "contracts/voting-verifier" }
 coordinator = { version = "^1.0.0", path = "contracts/coordinator" }
 multisig = { version = "^1.0.0", path = "contracts/multisig" }
 msgs-derive = { version = "^1.0.0", path = "packages/msgs-derive" }
 multisig-prover = { version = "^1.0.0", path = "contracts/multisig-prover" }
->>>>>>> bb58d241
 num-traits = { version = "0.2.14", default-features = false }
 service-registry = { version = "^1.0.0", path = "contracts/service-registry" }
 gateway = { version = "^1.0.0", path = "contracts/gateway" }
